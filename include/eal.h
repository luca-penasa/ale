--- conflicted
+++ resolved
@@ -6,14 +6,9 @@
 
 using namespace std;
 
-<<<<<<< HEAD
-string constructStateFromIsd(const string positionRotationData);
+namespace eal {
 
-vector<double> getPosition(vector<vector<double>> coords, vector<double> coeffs, char *interp, double time);
-vector<double> getVelocity(vector<vector<double>> coords, vector<double> coeffs, char *interp, double time, bool interpolation);
-=======
-namespace eal {
->>>>>>> 2a115cd5
+  string constructStateFromIsd(const string positionRotationData);
 
   vector<double> getPosition(vector<vector<double>> coords, vector<double> times,
                              string interp, double time);
